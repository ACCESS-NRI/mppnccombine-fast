--- conflicted
+++ resolved
@@ -296,7 +296,6 @@
 
     assert d.equals(c)
 
-<<<<<<< HEAD
 def test_unlimited(tmpdir):
     inpath = str(tmpdir.join('test.nc'))
     outpath = tmpdir.join('out1.nc')
@@ -344,7 +343,7 @@
         })
     c = run_collate([inpath], outpath, args=['--force'])
     assert c.encoding['unlimited_dims'] == set(['time'])
-=======
+
 def test_many_files(tmpdir):
     d = xarray.Dataset(
             {
@@ -359,5 +358,4 @@
     outpath = tmpdir.join('out.nc')
     c = run_collate([tmpdir.join('*.nc')], outpath)
 
-    assert d.equals(c)
->>>>>>> 937d1d55
+    assert d.equals(c)