--- conflicted
+++ resolved
@@ -1,10 +1,5 @@
-<<<<<<< HEAD
 /*
  * Copyright 2018 
-=======
-/**
- * Copyright 2018
->>>>>>> 60d28810
  *
  * \author   <scott.wales@unimelb.edu.au>
  *
